--- conflicted
+++ resolved
@@ -1495,14 +1495,8 @@
 
         public IEnumerable<TEntity> Read(TextReader reader, SeparatedValueOptions options = null)
         {
-<<<<<<< HEAD
-            SeparatedValueSchema schema = GetSchemaInternal();
-            var separatedValueReader = new SeparatedValueReader(reader, schema, options);
-            return Read(separatedValueReader);
-=======
             var typedReader = GetReader(reader, options);
             return typedReader.ReadAll();
->>>>>>> 635fab0f
         }
 
 #if !NET451 && !NETSTANDARD1_6 && !NETSTANDARD2_0
@@ -1538,39 +1532,11 @@
             {
                 throw new ArgumentNullException(nameof(entities));
             }
-<<<<<<< HEAD
-            var schema = GetSchemaInternal();
-            var separatedValueWriter = new SeparatedValueWriter(writer, schema, options);
-            Write(separatedValueWriter, entities);
-        }
-
-        private void Write(IWriterWithMetadata writer, IEnumerable<TEntity> entities)
-        {
-            var typedWriter = GetTypedWriter(writer);
-=======
             var typedWriter = GetWriter(writer, options);
->>>>>>> 635fab0f
             typedWriter.WriteAll(entities);
         }
 
         public Task WriteAsync(TextWriter writer, IEnumerable<TEntity> entities, SeparatedValueOptions options = null)
-        {
-            if (entities == null)
-            {
-                throw new ArgumentNullException(nameof(entities));
-            }
-<<<<<<< HEAD
-            var schema = GetSchemaInternal();
-            var separatedValueWriter = new SeparatedValueWriter(writer, schema, options);
-            await WriteAsync(separatedValueWriter, entities).ConfigureAwait(false);
-=======
-            var typedWriter = GetWriter(writer, options);
-            return typedWriter.WriteAllAsync(entities);
->>>>>>> 635fab0f
-        }
-
-#if !NET451 && !NETSTANDARD1_6 && !NETSTANDARD2_0
-        public Task WriteAsync(TextWriter writer, IAsyncEnumerable<TEntity> entities, SeparatedValueOptions options = null)
         {
             if (entities == null)
             {
@@ -1579,6 +1545,17 @@
             var typedWriter = GetWriter(writer, options);
             return typedWriter.WriteAllAsync(entities);
         }
+
+#if !NET451 && !NETSTANDARD1_6 && !NETSTANDARD2_0
+        public Task WriteAsync(TextWriter writer, IAsyncEnumerable<TEntity> entities, SeparatedValueOptions options = null)
+        {
+            if (entities == null)
+            {
+                throw new ArgumentNullException(nameof(entities));
+            }
+            var typedWriter = GetWriter(writer, options);
+            return typedWriter.WriteAllAsync(entities);
+        }
 #endif
 
         public ITypedWriter<TEntity> GetWriter(TextWriter writer, SeparatedValueOptions options = null)
